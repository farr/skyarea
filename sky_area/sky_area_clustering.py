--- conflicted
+++ resolved
@@ -588,7 +588,6 @@
           # this can happen if the injected position is totally missed
           idxs[-1]-=1
           missed=1
-<<<<<<< HEAD
 
         post_levels = [self.greedy_posteriors[i] for i in idxs]
 
@@ -601,17 +600,7 @@
           # if missed set the searched are to be the whole sky
           out[-1]=4*np.pi
         return out
-=======
-
-        post_levels = [self.greedy_posteriors[i] for i in idxs]
-
-        out=self._area_within(post_levels)
-        if missed:
-          # if missed set the searched are to be the whole sky
-          out[-1]=4*np.pi
-        return out
-
->>>>>>> d443ee47
+
 
     def searched_area(self, pts, fast=True):
         """Returns the sky area that must be searched using a greedy algorithm
